--- conflicted
+++ resolved
@@ -1,5 +1,5 @@
 ### A Pluto.jl notebook ###
-# v0.19.32
+# v0.19.26
 
 using Markdown
 using InteractiveUtils
@@ -607,7 +607,7 @@
 
 # ╔═╡ b9e76e3f-9831-4b04-8870-29605561d189
 md"""
-A simple and straightforward algorithm to find a suitable factorization would be a brute force algorithm trying all possible factorisations and checking whether they satisfy the constraints. We could improve the algorithm by introducing pruning and not going down a path if the first constraints are not satisfied. For example, for the _Quarter Turn_, when trying a specific $A$, we would not continue if it is not a palindrome. However, this doesn’t reduce the worst case complexity that is still $𝓞(n^6)$, as it is usually the case with such kinds of algorithms. 
+A simple and straightforward algorithm to find a suitable factorisation would be a brute force algorithm trying all possible factorisations and checking whether they satisfy the constraints. We could improve the algorithm by introducing pruning and not going down a path if the first constraints are not satisfied. For example, for the _Quarter Turn_, when trying a specific $A$, we would not continue if it is not a palindrome. However, this doesn’t reduce the worst case complexity that is still $𝓞(n^6)$, as it is usually the case with such kinds of algorithms. 
 """
 
 # ╔═╡ 6e95928e-b683-45e6-a4cc-9046420a6166
@@ -617,153 +617,7 @@
 The notions used are however quite complex to grasp and understand. Instead of going into the details and ending up copying the paper, we will give a higher level overview and try to build an intuition instead. We refer the reader interested in all the intermediary results and proofs to the original paper.
 """
 
-<<<<<<< HEAD
 # ╔═╡ bc4f92d1-59b1-4c6a-bebe-7541d2f3c02c
-=======
-# ╔═╡ 80d8f2a2-55f0-4261-8d73-0a6e454935fc
-md"""
-### Overview of the Algorithms
-"""
-
-# ╔═╡ 79c1576d-db49-4e39-acbb-cbd2f61b85fe
-md"""
-##### Translation
-"""
-
-# ╔═╡ 2ee34268-6af8-4a67-b26f-16f29e45fc05
-md"""
-TODO
-"""
-
-# ╔═╡ 2d6d103f-e454-4c60-b35c-709d9ae5131b
-md"""
-##### Half-Turn
-"""
-
-# ╔═╡ 9193a413-38e4-4714-8472-27cd24667505
-md"""
-TODO
-"""
-
-# ╔═╡ 06bdb6ac-20ca-4b8c-881c-29ce38176f47
-md"""
-##### Quarter-Turn
-"""
-
-# ╔═╡ a0bb1aa7-ae77-4964-94dd-109ba4134824
-md"""
-The quarter-turn factorization is defined as such:
-
->A quarter-turn factorization of a boundary word $W$ has the form:                            $W$ = $ABC$ with $A$ a palindrome and $B$, $C$ 90-dromes.
-
-The claim for this factorization is:
->Let $P$ be a polyomino with |$𝑩$($P$)| = n. It can be decided in $𝓞$(n) time if $B$($P$) has a quarter-turn factorization.
-
-The approach of the algorithm is to find factorizations with long palindrome or 90-drome factors separately by guessing the 90-drome factors, given either a long 90-drome factor or the location of the first or last letter of a long palindrome factor.
-
-In this case, it was found that, by pigeonhole principle, a quarter-turn factorization has at least one long factor of length at least |$W$|/3.
-
-In order to achieve this in linear time we first need to do some preprocess of $W$.
-For each letter $i$ in the word $W$, we need to compute a lenght-sorted lists of all admissible:
-
-- 90-dromes that start at W[$i$]
-- 90-dromes that end at W[$i$]
-- Palindromes with center W[$i$] 
-
->Note:These lists can all be computed in $𝓞$(|$W$|) time and are structured such that the longest palindrome for each center can be found in $𝓞$(1) time. It is also proven that, there are $𝓞$(1) long 90-dromes, the long palidromes can be summerized by a $𝓞$(1)-sized set of letters and for any letter and that there are $𝓞$($log$|$W$|) 90-drome factors that start (or end) at the letter, and thus $𝓞$($log^2$ |$W$|) double 90-drome factors that start (or end) at the letter.
-
-To find the factorizations starting from a long 90-drome, we scan through the lists we computed before and extract the $𝓞$(1) long 90-dromes, then we rescan the list to find and combine the long 90-drome with another one that eiter ends just before or start right after him.
-We then have an induced factorization $W$ = $AD_1D_2$ with $D_1$ and $D_2$ admissible 90-dromes, we then just need to check for all factorizations that contain $D_1$ and $D_2$ wheter $A$ is a palindrome or not. All these operations take a maximum of $𝓞$($log^2(W)$) time.
-
-To find the factorizations startinng from a long palindrome, we first build, similarily to the first search, the double admissible 90-dromes $D_1D_2$ starting at $W$[$i$ + 1] with i either the fisrst or last letter of a long palindrome.
-This again induces a factorization $W$ = $AD_1D_2$ (including |$D_2$| = 0) and we can check if $A$ is a long palindrome.
-Then we repeat the process for $D_1D_2$ ending at $W$[$i$ - 1].
-
-All these operations take a maximum of $𝓞$($log^3(W)$) time.
-The total time complexity is thus well $𝓞$(n).
-"""
-
-
-# ╔═╡ 2d0cebb6-9647-4b0b-8a96-41cbe4ea26f7
-md"""
-##### Type-1 Reflection
-"""
-
-# ╔═╡ 30027b5d-704b-4433-855d-daf2673af32b
-md"""
-TODO
-"""
-
-# ╔═╡ aa7b9d69-16a0-4e05-96ff-b9ae75d27af7
-md"""
-##### Type-2 Reflection
-"""
-
-# ╔═╡ e99222de-2cde-4b7d-8b7f-5a23c95ca611
-md"""
-The type-2 Reflection factorization is defined as such:
-
-> A type-2 reflection factorization of a boundary word $W$ has the form:  $W$=$ABCCÂf_Θ(C)f_Θ(B)$ for some $Θ$.
-
-The claim for this factorization is:
->Let P be a polyomino with |$𝑩$($P$)| = n. It can be decided in $𝓞$(n) time if $𝑩(P)$ has a type-2 reflection factorization.
-
-The algorithm is divided in two cases, this is because we can say that, for a type-2 reflection factorization, without loss of generality, either |$A$| ≥ |$W$|/6 or |$B$| ≥ |$W$|/6. Thus, we have 1 case for each |$A$| ≥ |$W$|/6 or |$B$| ≥ |$W$|/6.
-
-**Case 1: |$A$| $≥$ |$W$|/6:**
-In that case $A$ and $Â$ are admissible, the fisrt step consist in computing all admissible factor A, the we compute the set $F$ of all factors for wich every $A$ with |$A$| ≥ |W |/6 is an affix factor of element of $F$ ($𝓞(|W|)$ time).
-
-We then take the Factors in $F$ and try to Guess $B$ and $f_Θ(B)$, the candidates are the longest common suffixes of $X$ and $Y$ with $F=XY$ and |$Y$| = $±|X|$, Then we compare the prefixes from $X$ and $Y$, it should be $A$ and $Â$ the remainig words before and after $Â$ should be $C$ and $f_Θ(C)$
-
-**Case 2: |$B$| $≥$ |$W$|/6:**
-Here the trick is to guess pairs of $B$ and $f_Θ(B)$ and then apply the same reasonning as the first case.
-
-Each case can be done in $𝓞(|W|)$, thus linear, time.
-
-"""
-
-# ╔═╡ 6622dd9f-7b79-4fd6-9b86-440e27c7c420
-md"""
-##### Type-1 Half-Turn-Reflection
-"""
-
-# ╔═╡ 83dcf30d-c01f-4dbb-9d42-1aa0ab517e5c
-md"""
-TODO
-"""
-
-# ╔═╡ 44c4f097-cc65-4a44-9a3c-f201545904a4
-md"""
-##### Type-2 Half-Turn-Reflection
-"""
-
-# ╔═╡ 195c6eb6-2479-4e3a-9a3f-7533ead36eb4
-md"""
-The type-2 Reflection factorization is defined as such:
-
-> A type-2 half-turn-reflection factorization of a boundary word $W$ has the form: $W = ABCDfΘ(B)fΦ(D)$ with $A$, $C$ palindromes and $Θ◦ −Φ◦ = ±90◦$.
-
-The claim for this factorization is:
->Let P be a polyomino with |B(P )| = n. It can be decided in $𝓞(n log n)$ time if $B(P)$ has a type-2 half-turn-reflection factorization.
-
-Knowing that, without loss of generality, an element from {$A, B, C, D$} has length at least |$W$|/6. And the cases of $A$ and $C$ are symmetric there are 3 cases to be handled by the algorithm.
-
-**Case 1: |$B$| $≥$ |$W$|/6:**
-Here we first comupte a set of all pairs of $B$ and $f_Θ(B)$ ($𝓞(|W|)$ size), then determinig if each pair is compatible with the factorization can be done in $𝓞(log |W|)$ time giving us a total of $𝓞(|W|log|W|)$ time.
-
-This is done by taking $B$ and $f_Θ(B)$ in two different factors and guessing the right pre/suffixes.
-
-**Case 2: |$D$| $≥$ |$W$|/6:**
-This case is exactly handled as the last one, and we therefore have the same complexity, $𝓞(|W|log|W|)$.
-
-**Case 3: |$A$| $≥$ |$W$|/6:**
-Here we take, as we have done for other facorisations, a set F of factors with a possible A as affix, then we try to guess $D$ and $f_Θ(D)$ and apply the tricks we used in Case 2 and do the same for $B$ and $f_Θ(B)$.
-
-The total time spend will thus be $𝓞(|W|log|W|)$.
-"""
-
-# ╔═╡ d08c58c6-2e4a-4cc7-bdc6-c5ef4194a270
->>>>>>> 502dc6df
 md"""
 #### Tilings from factorisations
 """
@@ -791,9 +645,8 @@
 
 # ╔═╡ edfcac8e-31bf-427b-92bf-f905750d9952
 md"""
-Factorisations of the form $W = ABC\hat{A}\hat{B}\hat{C}$
-
----
+> Factorisations of the form $W = ABC\hat{A}\hat{B}\hat{C}$
+
 """
 
 # ╔═╡ 72a8fbe2-7688-42ea-85fb-2c14fd3cec89
@@ -824,9 +677,8 @@
 
 # ╔═╡ 704ea723-b649-46c9-9d61-1a6e2eb98e94
 md"""
-Factorisations of the form $W = ABC\hat{A}DE$ with $B$, $C$, $D$, $E$ palindromes
-
----
+> Factorisations of the form $W = ABC\hat{A}DE$ with $B$, $C$, $D$, $E$ palindromes
+
 """
 
 # ╔═╡ 16cb1a77-d27f-4f31-93ff-93747be1a286
@@ -838,6 +690,45 @@
 This running time makes this factorisation the bottleneck of the procedure. That means that if an improvement can be made to this type of factorisation, then the lower bound of determining whether a polyomino can tile the plane isohedrally can be lowered.
 """
 
+# ╔═╡ 06bdb6ac-20ca-4b8c-881c-29ce38176f47
+md"""
+#### Quarter-Turn
+"""
+
+# ╔═╡ a0bb1aa7-ae77-4964-94dd-109ba4134824
+md"""
+The quarter-turn factorisation is defined as such:
+
+>A quarter-turn factorisation of a boundary word $W$ has the form:                            $W$ = $ABC$ with $A$ a palindrome and $B$, $C$ 90-dromes.
+
+The claim for this factorisation is:
+>Let $P$ be a polyomino with |$𝑩$($P$)| = n. It can be decided in $𝓞$(n) time if $B$($P$) has a quarter-turn factorisation.
+
+The approach of the algorithm is to find factorisations with long palindrome or 90-drome factors separately by guessing the 90-drome factors, given either a long 90-drome factor or the location of the first or last letter of a long palindrome factor.
+
+In this case, it was found that, by pigeonhole principle, a quarter-turn factorisation has at least one long factor of length at least |$W$|/3.
+
+In order to achieve this in linear time we first need to do some preprocess of $W$.
+For each letter $i$ in the word $W$, we need to compute a lenght-sorted lists of all admissible:
+
+- 90-dromes that start at W[$i$]
+- 90-dromes that end at W[$i$]
+- Palindromes with center W[$i$] 
+
+>Note:These lists can all be computed in $𝓞$(|$W$|) time and are structured such that the longest palindrome for each center can be found in $𝓞$(1) time. It is also proven that, there are $𝓞$(1) long 90-dromes, the long palidromes can be summerized by a $𝓞$(1)-sized set of letters and for any letter and that there are $𝓞$($log$|$W$|) 90-drome factors that start (or end) at the letter, and thus $𝓞$($log^2$ |$W$|) double 90-drome factors that start (or end) at the letter.
+
+To find the factorisations starting from a long 90-drome, we scan through the lists we computed before and extract the $𝓞$(1) long 90-dromes, then we rescan the list to find and combine the long 90-drome with another one that eiter ends just before or start right after him.
+We then have an induced factorisation $W$ = $AD_1D_2$ with $D_1$ and $D_2$ admissible 90-dromes, we then just need to check for all factorisations that contain $D_1$ and $D_2$ wheter $A$ is a palindrome or not. All these operations take a maximum of $𝓞$($log^2(W)$) time.
+
+To find the factorisations startinng from a long palindrome, we first build, similarily to the first search, the double admissible 90-dromes $D_1D_2$ starting at $W$[$i$ + 1] with i either the fisrst or last letter of a long palindrome.
+This again induces a factorisation $W$ = $AD_1D_2$ (including |$D_2$| = 0) and we can check if $A$ is a long palindrome.
+Then we repeat the process for $D_1D_2$ ending at $W$[$i$ - 1].
+
+All these operations take a maximum of $𝓞$($log^3(W)$) time.
+The total time complexity is thus well $𝓞$(n).
+"""
+
+
 # ╔═╡ 0bc986f7-791a-43a4-aeaa-962942d5a424
 md"""
 #### Type-1 Reflection
@@ -845,9 +736,8 @@
 
 # ╔═╡ 24b50179-70be-409e-8e05-98e262a4b59b
 md"""
-Factorisations of the form $W = ABf_Θ(B)\hat{A}Cf_Φ(C)$ for some $Θ$, $Φ$
-
----
+> Factorisations of the form $W = ABf_Θ(B)\hat{A}Cf_Φ(C)$ for some $Θ$, $Φ$
+
 """
 
 # ╔═╡ 0c781874-bfc8-43a2-99b4-61fe857245b6
@@ -857,6 +747,34 @@
 With these two results, the algorithm consists of first collecting all reflect squares, and then for each of them, find the admissible adjacent pair, $A$ and $\hat{A}$, and test whether the remaining part of the word is also a reflect square. If it is the case, we have found a type-1 reflection factorisation.
 """
 
+# ╔═╡ aa7b9d69-16a0-4e05-96ff-b9ae75d27af7
+md"""
+#### Type-2 Reflection
+"""
+
+# ╔═╡ e99222de-2cde-4b7d-8b7f-5a23c95ca611
+md"""
+The type-2 Reflection factorisation is defined as such:
+
+> A type-2 reflection factorisation of a boundary word $W$ has the form:  $W$=$ABCCÂf_Θ(C)f_Θ(B)$ for some $Θ$.
+
+The claim for this factorisation is:
+>Let P be a polyomino with |$𝑩$($P$)| = n. It can be decided in $𝓞$(n) time if $𝑩(P)$ has a type-2 reflection factorisation.
+
+The algorithm is divided in two cases, this is because we can say that, for a type-2 reflection factorisation, without loss of generality, either |$A$| ≥ |$W$|/6 or |$B$| ≥ |$W$|/6. Thus, we have 1 case for each |$A$| ≥ |$W$|/6 or |$B$| ≥ |$W$|/6.
+
+**Case 1: |$A$| $≥$ |$W$|/6:**
+In that case $A$ and $Â$ are admissible, the fisrt step consist in computing all admissible factor A, the we compute the set $F$ of all factors for wich every $A$ with |$A$| ≥ |W |/6 is an affix factor of element of $F$ ($𝓞(|W|)$ time).
+
+We then take the Factors in $F$ and try to Guess $B$ and $f_Θ(B)$, the candidates are the longest common suffixes of $X$ and $Y$ with $F=XY$ and |$Y$| = $±|X|$, Then we compare the prefixes from $X$ and $Y$, it should be $A$ and $Â$ the remainig words before and after $Â$ should be $C$ and $f_Θ(C)$
+
+**Case 2: |$B$| $≥$ |$W$|/6:**
+Here the trick is to guess pairs of $B$ and $f_Θ(B)$ and then apply the same reasonning as the first case.
+
+Each case can be done in $𝓞(|W|)$, thus linear, time.
+
+"""
+
 # ╔═╡ b56d0a2c-abb1-41b3-ac90-a00841e3c931
 md"""
 #### Type-1 Half-Turn Reflection
@@ -864,9 +782,8 @@
 
 # ╔═╡ 710df413-cdd8-4f37-b474-8f9b8c8ab043
 md"""
-Factorisation of the form $W = ABC\hat{A}Df_Θ(D)$
-
----
+> Factorisation of the form $W = ABC\hat{A}Df_Θ(D)$
+
 """
 
 # ╔═╡ 9bc7265a-3c58-4aae-a5f7-a4974ebcd372
@@ -880,13 +797,47 @@
 The second step collects all admissible palindromes in linear time, and then tries to match each completion factor from the first phase with two palindromes from here. If a match is found, then one of the completion factors can be split into two admissible palindromes, and we have a factorisation.
 """
 
-# ╔═╡ d08c58c6-2e4a-4cc7-bdc6-c5ef4194a270
-md"""
-## Advanced Interactive Showcase
-"""
-
-# ╔═╡ 551b3fdd-cc9f-47c2-ab76-f523ecb4db08
-@bind ad_boundaryword TextField(60;default="rdrdrdllddrurddddlllddldluurulluulluurdruurdruulurru")
+# ╔═╡ 44c4f097-cc65-4a44-9a3c-f201545904a4
+md"""
+#### Type-2 Half-Turn-Reflection
+"""
+
+# ╔═╡ 195c6eb6-2479-4e3a-9a3f-7533ead36eb4
+md"""
+The type-2 Reflection factorisation is defined as such:
+
+> A type-2 half-turn-reflection factorisation of a boundary word $W$ has the form: $W = ABCDfΘ(B)fΦ(D)$ with $A$, $C$ palindromes and $Θ◦ −Φ◦ = ±90◦$.
+
+The claim for this factorisation is:
+>Let P be a polyomino with |B(P )| = n. It can be decided in $𝓞(n log n)$ time if $B(P)$ has a type-2 half-turn-reflection factorisation.
+
+Knowing that, without loss of generality, an element from {$A, B, C, D$} has length at least |$W$|/6. And the cases of $A$ and $C$ are symmetric there are 3 cases to be handled by the algorithm.
+
+**Case 1: |$B$| $≥$ |$W$|/6:**
+Here we first comupte a set of all pairs of $B$ and $f_Θ(B)$ ($𝓞(|W|)$ size), then determinig if each pair is compatible with the factorisation can be done in $𝓞(log |W|)$ time giving us a total of $𝓞(|W|log|W|)$ time.
+
+This is done by taking $B$ and $f_Θ(B)$ in two different factors and guessing the right pre/suffixes.
+
+**Case 2: |$D$| $≥$ |$W$|/6:**
+This case is exactly handled as the last one, and we therefore have the same complexity, $𝓞(|W|log|W|)$.
+
+**Case 3: |$A$| $≥$ |$W$|/6:**
+Here we take, as we have done for other facorisations, a set F of factors with a possible A as affix, then we try to guess $D$ and $f_Θ(D)$ and apply the tricks we used in Case 2 and do the same for $B$ and $f_Θ(B)$.
+
+The total time spend will thus be $𝓞(|W|log|W|)$.
+"""
+
+# ╔═╡ 2ee6cfb8-75be-4c8f-8ae3-313ee97902fd
+md"""
+## Conclusion
+"""
+
+# ╔═╡ c36faf5b-beed-4066-abec-2594794e039f
+md"""
+As we’ve seen, we can study tilings of polyominoes by introducing the notion of boundary word, which is a sort of path that encloses them. These boundary words can then be factorised into a sequence of subwords, called factorisation, and if some properties are satisfied by these factors, then an isohedral tiling exists. There exists 7 such configurations and the problem of determining whether a word can be factorised in one of them is decidable.
+
+A immediate brute force algorithm in $𝓞(n^6)$ can be used, but we’ve shown that we a much better one exists in $𝓞(n \log^2 n)$ by using strong structural results on the words.
+"""
 
 # ╔═╡ 9f2236ba-0e22-4425-a951-6cc6ceed7520
 md"# Appendix A: code"
@@ -896,17 +847,6 @@
 ## Current factorisation state
 """
 
-# ╔═╡ f7905493-c171-43a7-bcc4-dd269a778e9a
-begin
-	local bw = Markdown.parse("\$𝐁(P) = $boundaryWord\$")
-	
-	md"""
-	The boundary of the polyomino $P$ is:
-	
-	$(bw)
-	"""
-end
-
 # ╔═╡ 2f74f271-3f59-4edc-bc7a-0a950cb24bd7
 PLANE_WIN_X = 700
 
@@ -926,13 +866,8 @@
 **Zoom** $(@bind ex_UNIT Slider(MIN_SQ_UNIT:30))
 """
 
-# ╔═╡ c32cff12-157e-42d7-a827-9a5760d44d8c
-md"""
-**Zoom** $(@bind ad_UNIT Slider(MIN_SQ_UNIT:30))
-"""
-
 # ╔═╡ 77a355a2-7591-4d18-955b-bbf6c7e19dda
-# No pretty, but otherwise the export is kinda fucked up
+# No pretty, but otherwise the export is kinda messed up
 boundary_word = try
 	if isnothing(boundaryWord) || boundaryWord == "Illegal polyomino"
 		""
@@ -1206,17 +1141,6 @@
 	TypeOneHalfTurnReflection
 	TypeTwoHalfTurnReflection
 ]; default=Translation)
-
-# ╔═╡ 178e06b5-3e14-4ffa-9c99-369cf322f53d
-@bind factorize_method Select([
-	Translation
-	HalfTurn
-	QuarterTurn
-	TypeOneReflection
-	TypeTwoReflection
-	TypeOneHalfTurnReflection
-	TypeTwoHalfTurnReflection
-]; default=TypeTwoHalfTurnReflection)
 
 # ╔═╡ cc23edf7-3ac3-4dad-84b2-40186375c428
 function example_word(method)
@@ -1513,7 +1437,7 @@
 
 # ╔═╡ 830056cc-efb4-4305-9a69-4f19138eb6db
 """
-Expand half BN factorizations to full ones.
+Expand half BN factorisations to full ones.
 """
 function expand(factors::Vector{Factor}, word_length::Integer)::Vector{Factor}
 	half_length = word_length ÷ 2
@@ -1595,7 +1519,7 @@
 """
 	translation_vectors(word::String, fact::Factorization)::Vector{Vec2D}
 
-Given a word and its BN factorization, give the vectors to the adjacent tiles in a tiling.
+Given a word and its BN factorisation, give the vectors to the adjacent tiles in a tiling.
 """
 function translation_vectors(word::String, fact::Factorization)::Vector{Vec2D}
 	hf = length(fact) ÷ 2
@@ -1615,7 +1539,7 @@
 """
 	bn_transformations(word::String, fact::Factorization)
 
-Get translation vectors for a BN factorization as transformations. Useful for `generate_tiling`.
+Get translation vectors for a BN factorisation as transformations. Useful for `generate_tiling`.
 """
 function bn_transformations(word::String, fact::Factorization)
 	vecs = translation_vectors(word, fact)
@@ -1740,7 +1664,7 @@
 
 # ╔═╡ 8c141949-4bf2-45ed-bf65-c033a3039e2b
 md"""
-### Quarter-Turn Factorization
+### Quarter-Turn factorisation
 """
 
 # ╔═╡ aec03332-7823-4a88-aa1c-5d8ef8ce69da
@@ -2224,9 +2148,6 @@
 		type_two_half_turn_reflection(word)
 	end
 end
-
-# ╔═╡ 62e08347-baa0-44d4-8b06-84463813e498
-ad_factorization = factorize(ad_boundaryword, factorize_method)
 
 # ╔═╡ 7ff92923-ff57-4411-8301-40cf013dbaa1
 function anyfactorization(w::String)
@@ -2339,23 +2260,24 @@
 	end
 end
 
-# ╔═╡ f1d74824-2a73-45fb-a4dd-681e4e5991ac
-ad_transforms = transformations(ad_boundaryword, ad_factorization)
-
-# ╔═╡ 762d2fc3-7c40-4505-8f87-4a0688d6e206
-ad_tilepolygons = generate_tiling(
-	ad_boundaryword,
+# ╔═╡ 3c17a506-20c2-44dc-a786-399554523483
+transforms = transformations(boundary_word, factorization)
+
+# ╔═╡ 1507744e-f8ca-4d68-bb89-34dbe237b987
+tile_polygons = generate_tiling(
+	boundary_word,
 	(PLANE_WIN_X ÷ MIN_SQ_UNIT, PLANE_WIN_Y ÷ MIN_SQ_UNIT),
-	ad_transforms
+	transforms
 )
 
-# ╔═╡ 174a803d-782c-472d-96b9-86715dc0ff76
-ad_tiling = (ad_tilepolygons
-	.|> (p -> scale(p, ad_UNIT))
+# ╔═╡ 49150d59-b330-4eb9-8fc0-2236d253bd3b
+tiling = (tile_polygons
+	.|> (p -> scale(p, UNIT))
 	.|> (p -> translate(p, (PLANE_WIN_X ÷ 2, PLANE_WIN_Y ÷ 2))))
 
-# ╔═╡ a40114c7-9d06-4dfc-89c6-139955befb24
-@htl("""
+# ╔═╡ d963c97a-d24f-4ff0-a3d8-c810e1f55b6c
+
+	@htl("""
 	<script src="https://cdn.jsdelivr.net/npm/d3@6.2.0/dist/d3.min.js"></script>
 	
 	<script id="drawing">
@@ -2373,7 +2295,7 @@
 	    .attr("fill", "white");
 	
 	const line = d3.line()
-	let data = $ad_tiling
+	let data = $tiling
 	
 	data.forEach((polygon) => {
 		s.append("path")
@@ -2390,24 +2312,42 @@
 	
 	""")
 
-# ╔═╡ 3c17a506-20c2-44dc-a786-399554523483
-transforms = transformations(boundary_word, factorization)
-
-# ╔═╡ 1507744e-f8ca-4d68-bb89-34dbe237b987
-tile_polygons = generate_tiling(
-	boundary_word,
-	(PLANE_WIN_X ÷ MIN_SQ_UNIT, PLANE_WIN_Y ÷ MIN_SQ_UNIT),
-	transforms
-)
-
-# ╔═╡ 49150d59-b330-4eb9-8fc0-2236d253bd3b
-tiling = (tile_polygons
-	.|> (p -> scale(p, UNIT))
+
+# ╔═╡ e9008b9f-6acf-4e02-999d-99f3f4567ba2
+ex_transforms = transformations(ex_boundaryword, ex_factorization)
+
+# ╔═╡ c446bbc5-993f-4927-9148-ae56c72ef9e7
+ex_tilepolygons = generate_tiling(ex_boundaryword, 1, ex_transforms)
+
+# ╔═╡ f2d1b6bd-8d89-42b8-a229-919116e9876e
+ex_ys = Iterators.flatten(ex_tilepolygons) .|> last
+
+# ╔═╡ be756336-9cc5-4b96-bb41-f7d30d968604
+ex_min_y, ex_max_y = minimum(ex_ys), maximum(ex_ys)
+
+# ╔═╡ 8c8966b1-be86-46a7-9015-9bc0a14f32fa
+ex_xs = Iterators.flatten(ex_tilepolygons) .|> first
+
+# ╔═╡ 4fc0f208-d21c-4f66-9f6e-e994efe6e337
+ex_min_x, ex_max_x = minimum(ex_xs), maximum(ex_xs)
+
+# ╔═╡ b2e7e81f-1bc5-4b4d-b06c-bd6111bd7867
+ex_center = (ex_max_x + ex_min_x, ex_max_y + ex_min_y) .÷ 2
+
+# ╔═╡ fa59ade4-4698-406a-a2b5-18ca89dca035
+ex_boundaries = (ex_fact_starts
+	|> (p -> translate(p, .-ex_center))
+	|> (p -> scale(p, ex_UNIT))
+	|> (p -> translate(p, (PLANE_WIN_X ÷ 2, PLANE_WIN_Y ÷ 2))))
+
+# ╔═╡ 128cf9fc-de5d-49a8-aef8-238be3977189
+ex_tiling = (ex_tilepolygons
+	.|> (p -> translate(p, .-ex_center))
+	.|> (p -> scale(p, ex_UNIT))
 	.|> (p -> translate(p, (PLANE_WIN_X ÷ 2, PLANE_WIN_Y ÷ 2))))
 
-# ╔═╡ d963c97a-d24f-4ff0-a3d8-c810e1f55b6c
-
-	@htl("""
+# ╔═╡ 459a2451-295d-40aa-b07c-9b3793aab20e
+@htl("""
 	<script src="https://cdn.jsdelivr.net/npm/d3@6.2.0/dist/d3.min.js"></script>
 	
 	<script id="drawing">
@@ -2425,7 +2365,7 @@
 	    .attr("fill", "white");
 	
 	const line = d3.line()
-	let data = $tiling
+	let data = $ex_tiling
 	
 	data.forEach((polygon) => {
 		s.append("path")
@@ -2433,76 +2373,6 @@
 			.attr("stroke", "black")
 			.attr("fill", "white")
 	})
-	
-	const output = svg
-	output.s = s
-	return output
-	
-	</script>
-	
-	""")
-
-
-# ╔═╡ e9008b9f-6acf-4e02-999d-99f3f4567ba2
-ex_transforms = transformations(ex_boundaryword, ex_factorization)
-
-# ╔═╡ c446bbc5-993f-4927-9148-ae56c72ef9e7
-ex_tilepolygons = generate_tiling(ex_boundaryword, 1, ex_transforms)
-
-# ╔═╡ f2d1b6bd-8d89-42b8-a229-919116e9876e
-ex_ys = Iterators.flatten(ex_tilepolygons) .|> last
-
-# ╔═╡ be756336-9cc5-4b96-bb41-f7d30d968604
-ex_min_y, ex_max_y = minimum(ex_ys), maximum(ex_ys)
-
-# ╔═╡ 8c8966b1-be86-46a7-9015-9bc0a14f32fa
-ex_xs = Iterators.flatten(ex_tilepolygons) .|> first
-
-# ╔═╡ 4fc0f208-d21c-4f66-9f6e-e994efe6e337
-ex_min_x, ex_max_x = minimum(ex_xs), maximum(ex_xs)
-
-# ╔═╡ b2e7e81f-1bc5-4b4d-b06c-bd6111bd7867
-ex_center = (ex_max_x + ex_min_x, ex_max_y + ex_min_y) .÷ 2
-
-# ╔═╡ fa59ade4-4698-406a-a2b5-18ca89dca035
-ex_boundaries = (ex_fact_starts
-	|> (p -> translate(p, .-ex_center))
-	|> (p -> scale(p, ex_UNIT))
-	|> (p -> translate(p, (PLANE_WIN_X ÷ 2, PLANE_WIN_Y ÷ 2))))
-
-# ╔═╡ 128cf9fc-de5d-49a8-aef8-238be3977189
-ex_tiling = (ex_tilepolygons
-	.|> (p -> translate(p, .-ex_center))
-	.|> (p -> scale(p, ex_UNIT))
-	.|> (p -> translate(p, (PLANE_WIN_X ÷ 2, PLANE_WIN_Y ÷ 2))))
-
-# ╔═╡ 459a2451-295d-40aa-b07c-9b3793aab20e
-@htl("""
-	<script src="https://cdn.jsdelivr.net/npm/d3@6.2.0/dist/d3.min.js"></script>
-	
-	<script id="drawing">
-	
-	
-	// const svg = this == null ? DOM.svg(600,300) : this
-	// const s = this == null ? d3.select(svg) : this.s
-	
-	const svg = DOM.svg("100%", 300)
-	const s = d3.select(svg)
-	
-	s.append("rect")
-	    .attr("width", "100%")
-	    .attr("height", "100%")
-	    .attr("fill", "white");
-	
-	const line = d3.line()
-	let data = $ex_tiling
-	
-	data.forEach((polygon) => {
-		s.append("path")
-			.attr("d", line(polygon))
-			.attr("stroke", "black")
-			.attr("fill", "white")
-	})
 
 	let boundaries = $ex_boundaries
 
@@ -2510,7 +2380,7 @@
 		s.append("circle")
 			.attr("cx", point[0])
 			.attr("cy", point[1])
-			.attr("r", $ad_UNIT/4)
+			.attr("r", $ex_UNIT/4)
 	})
 	
 	const output = svg
@@ -2576,7 +2446,7 @@
 PLUTO_MANIFEST_TOML_CONTENTS = """
 # This file is machine-generated - editing it directly is not advised
 
-julia_version = "1.9.3"
+julia_version = "1.9.4"
 manifest_format = "2.0"
 project_hash = "1d21cefe31ea90f587d2d2e16ab29c4b55dd4464"
 
@@ -2656,12 +2526,12 @@
 [[deps.LibCURL]]
 deps = ["LibCURL_jll", "MozillaCACerts_jll"]
 uuid = "b27032c2-a3e7-50c8-80cd-2d36dbcbfd21"
-version = "0.6.3"
+version = "0.6.4"
 
 [[deps.LibCURL_jll]]
 deps = ["Artifacts", "LibSSH2_jll", "Libdl", "MbedTLS_jll", "Zlib_jll", "nghttp2_jll"]
 uuid = "deac9b47-8bc7-5906-a0fe-35ac56dc84c0"
-version = "7.84.0+0"
+version = "8.4.0+0"
 
 [[deps.LibGit2]]
 deps = ["Base64", "NetworkOptions", "Printf", "SHA"]
@@ -2670,7 +2540,7 @@
 [[deps.LibSSH2_jll]]
 deps = ["Artifacts", "Libdl", "MbedTLS_jll"]
 uuid = "29816b5a-b9ab-546f-933c-edad1886dfa8"
-version = "1.10.2+0"
+version = "1.11.0+1"
 
 [[deps.Libdl]]
 uuid = "8f399da3-3557-5675-b5ff-fb832c97cbdb"
@@ -2832,7 +2702,7 @@
 [[deps.nghttp2_jll]]
 deps = ["Artifacts", "Libdl"]
 uuid = "8e850ede-7688-5339-a07c-302acd2aaf8d"
-version = "1.48.0+0"
+version = "1.52.0+1"
 
 [[deps.p7zip_jll]]
 deps = ["Artifacts", "Libdl"]
@@ -2874,7 +2744,6 @@
 # ╟─4409958c-8e80-43d5-9758-6a192b9e5a9a
 # ╟─b9e76e3f-9831-4b04-8870-29605561d189
 # ╟─6e95928e-b683-45e6-a4cc-9046420a6166
-<<<<<<< HEAD
 # ╟─bc4f92d1-59b1-4c6a-bebe-7541d2f3c02c
 # ╟─9aa159b7-59c3-41ba-a47c-7826f093cf02
 # ╟─92484363-fc03-4e94-8c60-dcb6c93e17af
@@ -2888,53 +2757,28 @@
 # ╟─cbc82b85-e756-4955-bc46-2cff64c1a845
 # ╟─704ea723-b649-46c9-9d61-1a6e2eb98e94
 # ╟─16cb1a77-d27f-4f31-93ff-93747be1a286
+# ╟─06bdb6ac-20ca-4b8c-881c-29ce38176f47
+# ╟─a0bb1aa7-ae77-4964-94dd-109ba4134824
 # ╟─0bc986f7-791a-43a4-aeaa-962942d5a424
 # ╟─24b50179-70be-409e-8e05-98e262a4b59b
 # ╟─0c781874-bfc8-43a2-99b4-61fe857245b6
+# ╟─aa7b9d69-16a0-4e05-96ff-b9ae75d27af7
+# ╟─e99222de-2cde-4b7d-8b7f-5a23c95ca611
 # ╟─b56d0a2c-abb1-41b3-ac90-a00841e3c931
 # ╟─710df413-cdd8-4f37-b474-8f9b8c8ab043
 # ╟─9bc7265a-3c58-4aae-a5f7-a4974ebcd372
-# ╟─d08c58c6-2e4a-4cc7-bdc6-c5ef4194a270
-=======
-# ╟─80d8f2a2-55f0-4261-8d73-0a6e454935fc
-# ╟─79c1576d-db49-4e39-acbb-cbd2f61b85fe
-# ╟─2ee34268-6af8-4a67-b26f-16f29e45fc05
-# ╟─2d6d103f-e454-4c60-b35c-709d9ae5131b
-# ╟─9193a413-38e4-4714-8472-27cd24667505
-# ╟─06bdb6ac-20ca-4b8c-881c-29ce38176f47
-# ╟─a0bb1aa7-ae77-4964-94dd-109ba4134824
-# ╟─2d0cebb6-9647-4b0b-8a96-41cbe4ea26f7
-# ╟─30027b5d-704b-4433-855d-daf2673af32b
-# ╟─aa7b9d69-16a0-4e05-96ff-b9ae75d27af7
-# ╟─e99222de-2cde-4b7d-8b7f-5a23c95ca611
-# ╟─6622dd9f-7b79-4fd6-9b86-440e27c7c420
-# ╟─83dcf30d-c01f-4dbb-9d42-1aa0ab517e5c
 # ╟─44c4f097-cc65-4a44-9a3c-f201545904a4
 # ╟─195c6eb6-2479-4e3a-9a3f-7533ead36eb4
-# ╠═d08c58c6-2e4a-4cc7-bdc6-c5ef4194a270
->>>>>>> 502dc6df
-# ╟─178e06b5-3e14-4ffa-9c99-369cf322f53d
-# ╟─551b3fdd-cc9f-47c2-ab76-f523ecb4db08
-# ╟─a40114c7-9d06-4dfc-89c6-139955befb24
-# ╟─c32cff12-157e-42d7-a827-9a5760d44d8c
-# ╟─62e08347-baa0-44d4-8b06-84463813e498
-# ╟─f1d74824-2a73-45fb-a4dd-681e4e5991ac
-# ╟─762d2fc3-7c40-4505-8f87-4a0688d6e206
-# ╟─174a803d-782c-472d-96b9-86715dc0ff76
+# ╟─2ee6cfb8-75be-4c8f-8ae3-313ee97902fd
+# ╟─c36faf5b-beed-4066-abec-2594794e039f
 # ╟─9f2236ba-0e22-4425-a951-6cc6ceed7520
 # ╠═86325fcc-348c-4108-bf77-3555a6fc243c
 # ╟─58bdacbe-0bd7-4e9b-8a39-c2c5c89f2f42
-# ╟─f7905493-c171-43a7-bcc4-dd269a778e9a
-<<<<<<< HEAD
 # ╟─2f74f271-3f59-4edc-bc7a-0a950cb24bd7
 # ╟─2e92baef-efe4-4355-93a8-1c3797e17ece
 # ╟─c699b23f-2341-4a07-9d72-ff85585110f4
 # ╟─77a355a2-7591-4d18-955b-bbf6c7e19dda
 # ╟─56983584-7a5c-4792-a065-44af56e8f7dc
-=======
-# ╠═77a355a2-7591-4d18-955b-bbf6c7e19dda
-# ╠═56983584-7a5c-4792-a065-44af56e8f7dc
->>>>>>> 502dc6df
 # ╟─3c17a506-20c2-44dc-a786-399554523483
 # ╟─1507744e-f8ca-4d68-bb89-34dbe237b987
 # ╟─49150d59-b330-4eb9-8fc0-2236d253bd3b
@@ -3041,10 +2885,10 @@
 # ╟─1bc65291-fb75-4b3c-8db9-5816d21484af
 # ╟─d30021de-db76-4e58-bb3f-be466f927cd5
 # ╟─19d1ff0d-80c7-4060-88e7-707ab293fbbd
-# ╠═1d446a2c-cf62-40b9-a01a-b05925f560d6
-# ╠═9a6dde68-8b7d-4fec-9f18-5e03abb78e06
+# ╟─1d446a2c-cf62-40b9-a01a-b05925f560d6
+# ╟─9a6dde68-8b7d-4fec-9f18-5e03abb78e06
 # ╟─40f2194b-264b-4d6b-8006-3a0bd3f82c6c
-# ╠═3d500ecf-281f-4f54-8848-90cb7bd21d23
+# ╟─3d500ecf-281f-4f54-8848-90cb7bd21d23
 # ╟─1d406b44-350e-41b6-92e7-ab7eb406b0be
 # ╟─0b42e3a0-b10c-45cc-a71d-bc02a4d700cc
 # ╟─1b70eda1-8aaa-4415-96a0-dfa042f8b536
